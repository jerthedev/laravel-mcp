<?php

namespace JTD\LaravelMCP\Registry;

use JTD\LaravelMCP\Abstracts\McpPrompt;
use JTD\LaravelMCP\Abstracts\McpResource;
use JTD\LaravelMCP\Abstracts\McpTool;
use JTD\LaravelMCP\Exceptions\RegistrationException;
use JTD\LaravelMCP\Registry\Contracts\RegistryInterface;

/**
 * Main MCP component registry.
 *
 * This class serves as the central registry for all MCP components,
 * managing tools, resources, and prompts through type-specific registries.
 */
class McpRegistry
{
    private ToolRegistry $toolRegistry;

    private ResourceRegistry $resourceRegistry;

    private PromptRegistry $promptRegistry;

    private array $registered = [];

    private bool $initialized = false;

    /**
     * Type-specific registries.
     */
    protected array $typeRegistries = [];

<<<<<<< HEAD
    /**
     * Whether the registry has been initialized.
     */
    private bool $initialized = false;

    /**
     * Lock for thread-safe operations.
     */
    private mixed $lock = null;

    /**
     * Create a new MCP registry instance.
     */
=======
>>>>>>> a9eace43
    public function __construct(
        ToolRegistry $toolRegistry,
        ResourceRegistry $resourceRegistry,
        PromptRegistry $promptRegistry
    ) {
        $this->toolRegistry = $toolRegistry;
        $this->resourceRegistry = $resourceRegistry;
        $this->promptRegistry = $promptRegistry;
        $this->typeRegistries = [
            'tool' => $this->toolRegistry,
<<<<<<< HEAD
            'tools' => $this->toolRegistry,
            'resource' => $this->resourceRegistry,
            'resources' => $this->resourceRegistry,
            'prompt' => $this->promptRegistry,
            'prompts' => $this->promptRegistry,
        ];
    }

    /**
     * Register a component with the registry.
     * This method supports both the interface signature and spec signature.
     */
    public function register(string $name, $component, array $metadata = []): void
    {
        // Support spec signature: register(type, name, handler, options)
        if (func_num_args() >= 3 && in_array($name, ['tool', 'resource', 'prompt'])) {
            $type = $name;
            $name = $component;
            $handler = $metadata;
            $options = func_get_arg(3) ?? [];

            $this->registerWithType($type, $name, $handler, $options);

            return;
        }

        // Standard interface signature
        $this->withLock(function () use ($name, $component, $metadata) {
            if ($this->has($name)) {
                throw new RegistrationException("Component '{$name}' is already registered");
            }

            $this->components[$name] = $component;
            $this->metadata[$name] = array_merge([
                'name' => $name,
                'type' => $this->detectComponentType($component),
                'registered_at' => now()->toISOString(),
            ], $metadata);

            // Register with type-specific registry if applicable
            $type = $this->metadata[$name]['type'];
            if (isset($this->typeRegistries[$type])) {
                $this->typeRegistries[$type]->register($name, $component, $metadata);
            }
        });
    }

    /**
     * Register a component with specific type (spec-compliant method).
     */
    public function registerWithType(string $type, string $name, $handler, array $options = []): void
    {
        $this->validateRegistration($type, $name, $handler);

        $this->withLock(function () use ($type, $name, $handler, $options) {
            $registry = match ($type) {
                'tool' => $this->toolRegistry,
                'resource' => $this->resourceRegistry,
                'prompt' => $this->promptRegistry,
                default => throw new RegistrationException("Unknown component type: $type")
            };

            $registry->register($name, $handler, $options);

            $this->components[$name] = $handler;
            $this->metadata[$name] = array_merge([
                'name' => $name,
                'type' => $type.'s',
                'handler' => $handler,
                'options' => $options,
                'registered_at' => time(),
            ], $options);
        });
=======
            'resource' => $this->resourceRegistry,
            'prompt' => $this->promptRegistry,
        ];
    }

    public function register(string $type, string $name, $handler, array $options = []): void
    {
        $this->validateRegistration($type, $name, $handler);

        match ($type) {
            'tool' => $this->toolRegistry->register($name, $handler, $options),
            'resource' => $this->resourceRegistry->register($name, $handler, $options),
            'prompt' => $this->promptRegistry->register($name, $handler, $options),
            default => throw new RegistrationException("Unknown component type: $type")
        };

        $this->registered[$type][$name] = [
            'handler' => $handler,
            'options' => $options,
            'registered_at' => time(),
        ];
>>>>>>> a9eace43
    }

    public function unregister(string $type, string $name): bool
    {
        $success = match ($type) {
            'tool' => $this->toolRegistry->unregister($name),
            'resource' => $this->resourceRegistry->unregister($name),
            'prompt' => $this->promptRegistry->unregister($name),
            default => false
        };

        if ($success) {
            unset($this->registered[$type][$name]);
        }

        return $success;
    }

    public function count(?string $type = null): int
    {
        if ($type === null) {
            // Count from both internal registry and type-specific registries
            $internalCount = count($this->registered['tool'] ?? []) +
                           count($this->registered['resource'] ?? []) +
                           count($this->registered['prompt'] ?? []);
            
            // If we have items in internal registry, use that count
            if ($internalCount > 0) {
                return $internalCount;
            }
            
            // Otherwise fall back to type-specific registries
            return $this->toolRegistry->count() +
                   $this->resourceRegistry->count() +
                   $this->promptRegistry->count();
        }

        // For specific type, check internal registry first
        if (isset($this->registered[$type])) {
            $count = count($this->registered[$type]);
            if ($count > 0) {
                return $count;
            }
        }
        
        return match ($type) {
            'tool' => $this->toolRegistry->count(),
            'resource' => $this->resourceRegistry->count(),
            'prompt' => $this->promptRegistry->count(),
            default => 0
        };
    }

    public function getTypes(): array
    {
        return ['tool', 'resource', 'prompt'];
    }

    public function getMetadata(string $type, string $name): array
    {
        if (!isset($this->registered[$type][$name])) {
            return [];
        }
        
        $metadata = $this->registered[$type][$name]['options'] ?? [];
        
        // Include registered_at timestamp if available
        if (isset($this->registered[$type][$name]['registered_at'])) {
            $metadata['registered_at'] = $this->registered[$type][$name]['registered_at'];
        }
        
        return $metadata;
    }

    public function has(string $type, string $name): bool
    {
        // First check if registered in the internal registry
        if (isset($this->registered[$type][$name])) {
            return true;
        }
        
        // Then check type-specific registries
        return match ($type) {
            'tool' => $this->toolRegistry->has($name),
            'resource' => $this->resourceRegistry->has($name),
            'prompt' => $this->promptRegistry->has($name),
            default => false
        };
    }

    public function get(string $type, string $name): mixed
    {
        return match ($type) {
            'tool' => $this->toolRegistry->get($name),
            'resource' => $this->resourceRegistry->get($name),
            'prompt' => $this->promptRegistry->get($name),
            default => null
        };
    }

    public function getAll(string $type): array
    {
        return match ($type) {
            'tool' => $this->toolRegistry->getAll(),
            'resource' => $this->resourceRegistry->getAll(),
            'prompt' => $this->promptRegistry->getAll(),
            default => []
        };
    }

    /**
     * Clear all registered components.
     */
    public function clear(): void
    {
        $this->registered = [];

        // Clear type-specific registries
        foreach ($this->typeRegistries as $registry) {
            $registry->clear();
        }
    }

    /**
     * Get a type-specific registry.
     */
    public function getTypeRegistry(string $type): ?RegistryInterface
    {
        return $this->typeRegistries[$type] ?? null;
    }

    /**
     * Get all type-specific registries.
     */
    public function getTypeRegistries(): array
    {
        return $this->typeRegistries;
    }

    private function validateRegistration(string $type, string $name, $handler): void
    {
        if (empty($name)) {
            throw new RegistrationException('Component name cannot be empty');
        }

        if ($this->has($type, $name)) {
            throw new RegistrationException("Component '{$name}' of type '{$type}' is already registered");
        }

        $this->validateHandler($type, $handler);
    }

    private function validateHandler(string $type, $handler): void
    {
        if (is_string($handler) && ! class_exists($handler)) {
            throw new RegistrationException("Handler class '{$handler}' does not exist");
        }

        if (is_string($handler)) {
            $requiredInterface = match ($type) {
                'tool' => McpTool::class,
                'resource' => McpResource::class,
                'prompt' => McpPrompt::class,
                default => null
            };

            if ($requiredInterface && ! is_subclass_of($handler, $requiredInterface)) {
                throw new RegistrationException("Handler must extend {$requiredInterface}");
            }
        }
    }

    // Backward compatibility and facade support methods

    /**
     * Backward compatibility: Get all components (legacy method).
     */
    public function all(): array
    {
        return array_merge(
            $this->getTools(),
            $this->getResources(),
            $this->getPrompts()
        );
    }

    /**
     * Get server capabilities.
     */
    public function getCapabilities(): array
    {
        return [
            'tools' => ['listChanged' => true],
            'resources' => ['subscribe' => true, 'listChanged' => true],
            'prompts' => ['listChanged' => true],
            'logging' => [],
        ];
    }

    /**
     * Set server capabilities.
     */
    public function setCapabilities(array $capabilities): void
    {
        // Implementation will be added in future tickets
    }

    /**
     * Register a tool (backward compatibility).
     */
    public function registerTool(string $name, $tool, array $metadata = []): void
    {
        $this->register('tool', $name, $tool, $metadata);
    }

    /**
     * Register a resource (backward compatibility).
     */
    public function registerResource(string $name, $resource, array $metadata = []): void
    {
        $this->register('resource', $name, $resource, $metadata);
    }

    /**
     * Register a prompt (backward compatibility).
     */
    public function registerPrompt(string $name, $prompt, array $metadata = []): void
    {
        $this->register('prompt', $name, $prompt, $metadata);
    }

    /**
     * Unregister a tool (backward compatibility).
     */
    public function unregisterTool(string $name): bool
    {
        return $this->unregister('tool', $name);
    }

    /**
     * Unregister a resource (backward compatibility).
     */
    public function unregisterResource(string $name): bool
    {
        return $this->unregister('resource', $name);
    }

    /**
     * Unregister a prompt (backward compatibility).
     */
    public function unregisterPrompt(string $name): bool
    {
        return $this->unregister('prompt', $name);
    }

    /**
     * List all tools (backward compatibility).
     */
    public function listTools(): array
    {
        return $this->getTools();
    }

    /**
     * List all resources (backward compatibility).
     */
    public function listResources(): array
    {
        return $this->getResources();
    }

    /**
     * List all prompts (backward compatibility).
     */
    public function listPrompts(): array
    {
        return $this->getPrompts();
    }

    public function getTool(string $name): ?McpTool
    {
        $tool = $this->toolRegistry->get($name);
        
        if (is_string($tool) && class_exists($tool)) {
            return $this->instantiate($tool, $name);
        }
        
        return $tool instanceof McpTool ? $tool : null;
    }

    public function getResource(string $name): ?McpResource
    {
        $resource = $this->resourceRegistry->get($name);
        
        if (is_string($resource) && class_exists($resource)) {
            return $this->instantiate($resource, $name);
        }
        
        return $resource instanceof McpResource ? $resource : null;
    }

    public function getPrompt(string $name): ?McpPrompt
    {
        $prompt = $this->promptRegistry->get($name);
        
        if (is_string($prompt) && class_exists($prompt)) {
            return $this->instantiate($prompt, $name);
        }
        
        return $prompt instanceof McpPrompt ? $prompt : null;
    }

    /**
     * Instantiate a class with optional name parameter.
     */
    private function instantiate(string $className, string $name = null): mixed
    {
        try {
            $reflection = new \ReflectionClass($className);
            $constructor = $reflection->getConstructor();
            
            if ($constructor && $constructor->getNumberOfRequiredParameters() > 0 && $name) {
                return new $className($name);
            } else {
                return new $className();
            }
        } catch (\Exception $e) {
            try {
                return new $className();
            } catch (\Exception $fallbackException) {
                throw new RegistrationException("Unable to instantiate {$className}: {$fallbackException->getMessage()}");
            }
        }
    }

    /**
     * Check if a tool exists (backward compatibility).
     */
    public function hasTool(string $name): bool
    {
        return $this->has('tool', $name);
    }

    /**
     * Check if a resource exists (backward compatibility).
     */
    public function hasResource(string $name): bool
    {
        return $this->has('resource', $name);
    }

    /**
     * Check if a prompt exists (backward compatibility).
     */
    public function hasPrompt(string $name): bool
    {
        return $this->has('prompt', $name);
    }

    /**
     * Discover components in specified paths.
     */
    public function discover(array $paths = []): array
    {
        // Implementation will be added in future tickets
        return [];
    }

    /**
     * Start the MCP server.
     */
    public function startServer(array $config = []): void
    {
        // Implementation will be added in future tickets
    }

    /**
     * Stop the MCP server.
     */
    public function stopServer(): void
    {
        // Implementation will be added in future tickets
    }

    /**
     * Check if server is running.
     */
    public function isServerRunning(): bool
    {
        // Implementation will be added in future tickets
        return false;
    }

    /**
     * Get server information.
     */
    public function getServerInfo(): array
    {
        // Implementation will be added in future tickets
        return [];
    }

    /**
     * Get server statistics.
     */
    public function getServerStats(): array
    {
        // Implementation will be added in future tickets
        return [];
    }

    /**
     * Enable debug mode.
     */
    public function enableDebugMode(): void
    {
        // Implementation will be added in future tickets
    }

    /**
     * Disable debug mode.
     */
    public function disableDebugMode(): void
    {
        // Implementation will be added in future tickets
    }

    /**
     * Check if debug mode is enabled.
     */
    public function isDebugMode(): bool
    {
        // Implementation will be added in future tickets
        return false;
    }

    public function initialize(): void
    {
        if ($this->initialized) {
            return;
<<<<<<< HEAD
        }

        $this->withLock(function () {
            // Initialize type-specific registries
            foreach ($this->typeRegistries as $registry) {
                if (method_exists($registry, 'initialize')) {
                    $registry->initialize();
                }
            }

            $this->initialized = true;
        });
    }

    /**
     * Validate registration parameters.
     */
    private function validateRegistration(string $type, string $name, $handler): void
    {
        if (empty($name)) {
            throw new RegistrationException('Component name cannot be empty');
        }

        if ($this->has($name)) {
            throw new RegistrationException("Component '{$name}' of type '{$type}' is already registered");
        }

        $this->validateHandler($type, $handler);
    }

    /**
     * Validate handler for a component type.
     */
    private function validateHandler(string $type, $handler): void
    {
        // Skip validation if disabled in configuration
        if (! config('laravel-mcp.validation.validate_handlers', true)) {
            return;
        }

        if (is_string($handler) && ! class_exists($handler)) {
            throw new RegistrationException("Handler class '{$handler}' does not exist");
        }

        if (is_string($handler)) {
            $requiredInterface = match ($type) {
                'tool' => \JTD\LaravelMCP\Abstracts\McpTool::class,
                'resource' => \JTD\LaravelMCP\Abstracts\McpResource::class,
                'prompt' => \JTD\LaravelMCP\Abstracts\McpPrompt::class,
                default => null
            };

            if ($requiredInterface && ! is_subclass_of($handler, $requiredInterface)) {
                throw new RegistrationException("Handler must extend {$requiredInterface}");
            }
=======
>>>>>>> a9eace43
        }

        $this->toolRegistry->initialize();
        $this->resourceRegistry->initialize();
        $this->promptRegistry->initialize();

        $this->initialized = true;
    }

<<<<<<< HEAD
    /**
     * Execute a closure with thread-safe locking.
     */
    private function withLock(callable $callback): mixed
    {
        if ($this->lock === null) {
            $this->lock = new \stdClass;
        }

        // Use synchronized block for thread-safety
        // In production, this could use a proper mutex or semaphore
        $lockId = spl_object_id($this->lock);

        try {
            // In a real implementation, acquire lock here
            return $callback();
        } finally {
            // Release lock here
        }
    }

    /**
     * Get all tools.
     */
=======
>>>>>>> a9eace43
    public function getTools(): array
    {
        return $this->toolRegistry->getAll();
    }

    public function getResources(): array
    {
        return $this->resourceRegistry->getAll();
    }

    public function getPrompts(): array
    {
        return $this->promptRegistry->getAll();
    }

    /**
     * Create a group of component registrations with shared attributes.
     * This method delegates to RouteRegistrar for facade compatibility.
     *
     * @param  array  $attributes  Shared attributes for all components in the group
     * @param  \Closure  $callback  Closure containing component registrations
     */
    public function group(array $attributes, \Closure $callback): void
    {
        // Delegate to RouteRegistrar for route-style registration
        $registrar = app(RouteRegistrar::class);
        $registrar->group($attributes, $callback);
    }
}<|MERGE_RESOLUTION|>--- conflicted
+++ resolved
@@ -31,7 +31,6 @@
      */
     protected array $typeRegistries = [];
 
-<<<<<<< HEAD
     /**
      * Whether the registry has been initialized.
      */
@@ -45,8 +44,6 @@
     /**
      * Create a new MCP registry instance.
      */
-=======
->>>>>>> a9eace43
     public function __construct(
         ToolRegistry $toolRegistry,
         ResourceRegistry $resourceRegistry,
@@ -57,7 +54,6 @@
         $this->promptRegistry = $promptRegistry;
         $this->typeRegistries = [
             'tool' => $this->toolRegistry,
-<<<<<<< HEAD
             'tools' => $this->toolRegistry,
             'resource' => $this->resourceRegistry,
             'resources' => $this->resourceRegistry,
@@ -131,29 +127,6 @@
                 'registered_at' => time(),
             ], $options);
         });
-=======
-            'resource' => $this->resourceRegistry,
-            'prompt' => $this->promptRegistry,
-        ];
-    }
-
-    public function register(string $type, string $name, $handler, array $options = []): void
-    {
-        $this->validateRegistration($type, $name, $handler);
-
-        match ($type) {
-            'tool' => $this->toolRegistry->register($name, $handler, $options),
-            'resource' => $this->resourceRegistry->register($name, $handler, $options),
-            'prompt' => $this->promptRegistry->register($name, $handler, $options),
-            default => throw new RegistrationException("Unknown component type: $type")
-        };
-
-        $this->registered[$type][$name] = [
-            'handler' => $handler,
-            'options' => $options,
-            'registered_at' => time(),
-        ];
->>>>>>> a9eace43
     }
 
     public function unregister(string $type, string $name): bool
@@ -594,7 +567,6 @@
     {
         if ($this->initialized) {
             return;
-<<<<<<< HEAD
         }
 
         $this->withLock(function () {
@@ -650,18 +622,9 @@
             if ($requiredInterface && ! is_subclass_of($handler, $requiredInterface)) {
                 throw new RegistrationException("Handler must extend {$requiredInterface}");
             }
-=======
->>>>>>> a9eace43
-        }
-
-        $this->toolRegistry->initialize();
-        $this->resourceRegistry->initialize();
-        $this->promptRegistry->initialize();
-
-        $this->initialized = true;
-    }
-
-<<<<<<< HEAD
+        }
+    }
+
     /**
      * Execute a closure with thread-safe locking.
      */
@@ -683,11 +646,6 @@
         }
     }
 
-    /**
-     * Get all tools.
-     */
-=======
->>>>>>> a9eace43
     public function getTools(): array
     {
         return $this->toolRegistry->getAll();
