--- conflicted
+++ resolved
@@ -4,12 +4,9 @@
 
 use Illuminate\Support\Facades\Cache;
 use Illuminate\Support\Facades\File;
-<<<<<<< HEAD
 use Illuminate\Support\Facades\Log;
 use Illuminate\Support\Facades\Route;
-=======
 use Illuminate\Support\Str;
->>>>>>> ae5a1ce5
 use JTD\LaravelMCP\Abstracts\McpPrompt;
 use JTD\LaravelMCP\Abstracts\McpResource;
 use JTD\LaravelMCP\Abstracts\McpTool;
@@ -75,26 +72,14 @@
 
     /**
      * Routing patterns instance for route generation.
-     */
-    protected RoutingPatterns $routingPatterns;
+     * 
+     * Note: This will be implemented in future iterations when routing is fully integrated
+     */
+    // protected RoutingPatterns $routingPatterns;
 
     /**
      * Create a new component discovery instance.
      */
-<<<<<<< HEAD
-    public function __construct(
-        McpRegistry $registry,
-        ToolRegistry $toolRegistry,
-        ResourceRegistry $resourceRegistry,
-        PromptRegistry $promptRegistry,
-        RoutingPatterns $routingPatterns
-    ) {
-        $this->registry = $registry;
-        $this->toolRegistry = $toolRegistry;
-        $this->resourceRegistry = $resourceRegistry;
-        $this->promptRegistry = $promptRegistry;
-        $this->routingPatterns = $routingPatterns;
-=======
     public function __construct(McpRegistry $registry)
     {
         $this->registry = $registry;
@@ -106,7 +91,6 @@
         ]);
 
         $this->cacheEnabled = config('laravel-mcp.discovery.cache', true);
->>>>>>> ae5a1ce5
     }
 
     /**
@@ -337,11 +321,7 @@
      * @param  array  $paths  Paths to scan for components
      * @param  bool  $registerRoutes  Whether to automatically register routes
      */
-<<<<<<< HEAD
-    public function discoverComponents(array $paths, bool $registerRoutes = true): void
-=======
     public function discoverComponents(array $paths = []): array
->>>>>>> ae5a1ce5
     {
         $searchPaths = empty($paths) ? $this->discoveryPaths : $paths;
 
@@ -363,14 +343,7 @@
             $this->cacheDiscovery();
         }
 
-<<<<<<< HEAD
-        // Register routes for discovered components if requested
-        if ($registerRoutes) {
-            $this->registerRoutes($discovered);
-        }
-=======
         return $this->discoveredComponents;
->>>>>>> ae5a1ce5
     }
 
     /**
@@ -965,4 +938,41 @@
 
         return $metadata;
     }
+
+    /**
+     * Get cached discovery results.
+     */
+    private function getCachedDiscovery(): ?array
+    {
+        if (!$this->cacheEnabled) {
+            return null;
+        }
+
+        try {
+            return Cache::get($this->cacheKey);
+        } catch (\Exception $e) {
+            logger()->warning('Failed to retrieve cached discovery results', [
+                'error' => $e->getMessage(),
+            ]);
+            return null;
+        }
+    }
+
+    /**
+     * Cache discovery results.
+     */
+    private function cacheDiscovery(): void
+    {
+        if (!$this->cacheEnabled || empty($this->discoveredComponents)) {
+            return;
+        }
+
+        try {
+            Cache::put($this->cacheKey, $this->discoveredComponents, now()->addHours(1));
+        } catch (\Exception $e) {
+            logger()->warning('Failed to cache discovery results', [
+                'error' => $e->getMessage(),
+            ]);
+        }
+    }
 }