--- conflicted
+++ resolved
@@ -338,17 +338,6 @@
      */
     public function registerDiscoveredComponents(): void
     {
-<<<<<<< HEAD
-        foreach ($this->discoveredComponents as $component) {
-            try {
-                $this->registry->registerWithType(
-                    $component['type'],
-                    $component['name'],
-                    $component['class'],
-                    $component['options'] ?? []
-                );
-            } catch (\Throwable $e) {
-=======
         $discovered = $this->discover([]);
 
         foreach ($discovered as $component) {
@@ -366,7 +355,6 @@
                     'class' => $component['class'],
                 ]);
             } catch (\Exception $e) {
->>>>>>> a9eace43
                 logger()->warning('Failed to register discovered component', [
                     'component' => $component,
                     'error' => $e->getMessage(),
@@ -377,16 +365,6 @@
 
     /**
      * Validate discovered components.
-<<<<<<< HEAD
-     */
-    public function validateDiscoveredComponents(): void
-    {
-        foreach ($this->discoveredComponents as $component) {
-            try {
-                if (! class_exists($component['class'])) {
-                    logger()->warning('Discovered component class does not exist', [
-                        'component' => $component,
-=======
      *
      * This method validates all discovered components to ensure they
      * properly implement their respective base classes and meet all
@@ -403,21 +381,11 @@
                     logger()->warning('Discovered component class does not exist', [
                         'class' => $component['class'],
                         'type' => $component['type'],
->>>>>>> a9eace43
                     ]);
 
                     continue;
                 }
 
-<<<<<<< HEAD
-                $reflection = new ReflectionClass($component['class']);
-                if ($reflection->isAbstract() || $reflection->isInterface()) {
-                    logger()->warning('Discovered component is abstract or interface', [
-                        'component' => $component,
-                    ]);
-                }
-            } catch (\Throwable $e) {
-=======
                 // Validate the component extends the correct base class
                 $reflection = new ReflectionClass($component['class']);
                 $baseClass = $this->supportedTypes[$component['type']] ?? null;
@@ -438,40 +406,12 @@
                     'class' => $component['class'],
                 ]);
             } catch (\Exception $e) {
->>>>>>> a9eace43
                 logger()->warning('Failed to validate discovered component', [
                     'component' => $component,
                     'error' => $e->getMessage(),
                 ]);
             }
         }
-<<<<<<< HEAD
-    }
-
-    /**
-     * Get cached discovery results.
-     */
-    private function getCachedDiscovery(): ?array
-    {
-        return Cache::get($this->cacheKey);
-    }
-
-    /**
-     * Cache discovery results.
-     */
-    private function cacheDiscovery(): void
-    {
-        Cache::put($this->cacheKey, $this->discoveredComponents, now()->addHours(1));
-    }
-
-    /**
-     * Clear discovery cache.
-     */
-    public function clearCache(): void
-    {
-        Cache::forget($this->cacheKey);
-=======
->>>>>>> a9eace43
     }
 
     /**
