--- conflicted
+++ resolved
@@ -309,14 +309,9 @@
                 throw new TransportException('Invalid transport type. Expected HttpTransport.');
             }
 
-<<<<<<< HEAD
             // Set up message handler (McpServer)
             $mcpServer = app(\JTD\LaravelMCP\Server\McpServer::class);
             $transport->setMessageHandler($mcpServer);
-=======
-            // Set the message handler
-            $transport->setMessageHandler($this->messageProcessor);
->>>>>>> 6671c397
 
             // Start the transport if not already started
             if (! $transport->isConnected()) {
