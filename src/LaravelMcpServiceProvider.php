--- conflicted
+++ resolved
@@ -6,6 +6,7 @@
 use Illuminate\Support\ServiceProvider;
 use JTD\LaravelMCP\Commands\DocumentationCommand;
 use JTD\LaravelMCP\Commands\ListCommand;
+use JTD\LaravelMCP\McpManager;
 use JTD\LaravelMCP\Commands\MakePromptCommand;
 use JTD\LaravelMCP\Commands\MakeResourceCommand;
 use JTD\LaravelMCP\Commands\MakeToolCommand;
@@ -116,11 +117,7 @@
 
         // Support services will be registered lazily in registerLazyServices()
 
-<<<<<<< HEAD
-        // Register facade accessor to McpManager that provides both interfaces
-=======
-        // Register facade accessor - should point to McpRegistry for main functionality
->>>>>>> a9eace43
+        // Register facade accessor - should point to McpManager that provides both interfaces
         $this->app->singleton('laravel-mcp', function ($app) {
             return $app->make(McpManager::class);
         });
