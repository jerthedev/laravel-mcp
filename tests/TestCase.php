--- conflicted
+++ resolved
@@ -4,15 +4,9 @@
 
 use JTD\LaravelMCP\Facades\Mcp;
 use JTD\LaravelMCP\LaravelMcpServiceProvider;
-<<<<<<< HEAD
-use Orchestra\Testbench\TestCase as TestbenchTestCase;
-
-abstract class TestCase extends TestbenchTestCase
-=======
 use Orchestra\Testbench\TestCase as OrchestraTestCase;
 
 abstract class TestCase extends OrchestraTestCase
->>>>>>> a9eace43
 {
     protected function setUp(): void
     {
