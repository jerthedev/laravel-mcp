--- conflicted
+++ resolved
@@ -16,18 +16,9 @@
 
 use JTD\LaravelMCP\Registry\ComponentDiscovery;
 use JTD\LaravelMCP\Registry\McpRegistry;
-<<<<<<< HEAD
-use JTD\LaravelMCP\Registry\PromptRegistry;
-use JTD\LaravelMCP\Registry\ResourceRegistry;
-use JTD\LaravelMCP\Registry\RoutingPatterns;
-use JTD\LaravelMCP\Registry\ToolRegistry;
-use PHPUnit\Framework\MockObject\MockObject;
-use Tests\TestCase;
-=======
 use JTD\LaravelMCP\Tests\TestCase;
 use PHPUnit\Framework\Attributes\Group;
 use PHPUnit\Framework\Attributes\Test;
->>>>>>> ae5a1ce5
 
 #[Group('registry')]
 #[Group('discovery')]
@@ -38,43 +29,12 @@
 
     private McpRegistry $registry;
 
-<<<<<<< HEAD
-    private MockObject|ToolRegistry $mockToolRegistry;
-
-    private MockObject|ResourceRegistry $mockResourceRegistry;
-
-    private MockObject|PromptRegistry $mockPromptRegistry;
-
-    private MockObject|RoutingPatterns $mockRoutingPatterns;
-
-    private string $tempDir;
-=======
     private string $testPath;
->>>>>>> ae5a1ce5
 
     protected function setUp(): void
     {
         parent::setUp();
 
-<<<<<<< HEAD
-        $this->mockRegistry = $this->createMock(McpRegistry::class);
-        $this->mockToolRegistry = $this->createMock(ToolRegistry::class);
-        $this->mockResourceRegistry = $this->createMock(ResourceRegistry::class);
-        $this->mockPromptRegistry = $this->createMock(PromptRegistry::class);
-        $this->mockRoutingPatterns = $this->createMock(RoutingPatterns::class);
-
-        $this->discovery = new ComponentDiscovery(
-            $this->mockRegistry,
-            $this->mockToolRegistry,
-            $this->mockResourceRegistry,
-            $this->mockPromptRegistry,
-            $this->mockRoutingPatterns
-        );
-
-        // Create temporary directory for test files
-        $this->tempDir = sys_get_temp_dir().'/mcp_discovery_test_'.uniqid();
-        mkdir($this->tempDir, 0755, true);
-=======
         $this->registry = $this->createMock(McpRegistry::class);
         $this->discovery = new ComponentDiscovery($this->registry);
 
@@ -83,7 +43,6 @@
         @mkdir($this->testPath.'/Tools', 0755, true);
         @mkdir($this->testPath.'/Resources', 0755, true);
         @mkdir($this->testPath.'/Prompts', 0755, true);
->>>>>>> ae5a1ce5
     }
 
     protected function tearDown(): void
@@ -96,28 +55,17 @@
         parent::tearDown();
     }
 
+    #[Test]
+    public function it_can_be_instantiated(): void
+    {
+        $this->assertInstanceOf(ComponentDiscovery::class, $this->discovery);
+    }
+
     private function deleteDirectory($dir): void
     {
-<<<<<<< HEAD
-        // Create test component files
-        $toolsDir = $this->tempDir.'/Tools';
-        $resourcesDir = $this->tempDir.'/Resources';
-        $promptsDir = $this->tempDir.'/Prompts';
-
-        mkdir($toolsDir, 0755, true);
-        mkdir($resourcesDir, 0755, true);
-        mkdir($promptsDir, 0755, true);
-
-        // Define test classes dynamically using eval to ensure they exist
-        if (! class_exists('App\Mcp\Tools\CalculatorTool')) {
-            eval('
-namespace App\Mcp\Tools;
-use JTD\LaravelMCP\Abstracts\McpTool;
-=======
         if (! is_dir($dir)) {
             return;
         }
->>>>>>> ae5a1ce5
 
         $items = array_diff(scandir($dir), ['.', '..']);
         foreach ($items as $item) {
@@ -132,26 +80,11 @@
     }
 
     #[Test]
-    public function it_can_be_instantiated(): void
-    {
-        $this->assertInstanceOf(ComponentDiscovery::class, $this->discovery);
-    }
-<<<<<<< HEAD
-}
-');
-        }
-
-        // Create tool file
-        $toolContent = '<?php
-=======
-
-    #[Test]
     public function it_discovers_tools_in_directory(): void
     {
         // Create a test tool file
         $toolContent = <<<'PHP'
 <?php
->>>>>>> ae5a1ce5
 namespace App\Mcp\Tools;
 
 use JTD\LaravelMCP\Abstracts\McpTool;
@@ -168,39 +101,13 @@
 }
 PHP;
 
-<<<<<<< HEAD
-        // Define resource class dynamically
-        if (! class_exists('App\Mcp\Resources\UserProfileResource')) {
-            eval('
-namespace App\Mcp\Resources;
-use JTD\LaravelMCP\Abstracts\McpResource;
-=======
         file_put_contents($this->testPath.'/Tools/TestTool.php', $toolContent);
->>>>>>> ae5a1ce5
 
         $discovered = $this->discovery->discover([$this->testPath.'/Tools']);
 
         $this->assertArrayHasKey('tools', $discovered);
         $this->assertEmpty($discovered['tools']); // Empty because class doesn't actually exist
     }
-<<<<<<< HEAD
-}
-');
-        }
-
-        // Create resource file
-        $resourceContent = '<?php
-namespace App\Mcp\Resources;
-use JTD\LaravelMCP\Abstracts\McpResource;
-
-/**
- * User profile resource.
- */
-class UserProfileResource extends McpResource
-{
-    protected string $uri = "user://profile/{id}";
-=======
->>>>>>> ae5a1ce5
 
     #[Test]
     public function it_discovers_resources_in_directory(): void
@@ -210,15 +117,7 @@
 <?php
 namespace App\Mcp\Resources;
 
-<<<<<<< HEAD
-        // Define prompt class dynamically
-        if (! class_exists('App\Mcp\Prompts\EmailTemplatePrompt')) {
-            eval('
-namespace App\Mcp\Prompts;
-use JTD\LaravelMCP\Abstracts\McpPrompt;
-=======
 use JTD\LaravelMCP\Abstracts\McpResource;
->>>>>>> ae5a1ce5
 
 class TestResource extends McpResource
 {
@@ -230,17 +129,7 @@
         return ['data' => 'test'];
     }
 }
-<<<<<<< HEAD
-');
-        }
-
-        // Create prompt file
-        $promptContent = '<?php
-namespace App\Mcp\Prompts;
-use JTD\LaravelMCP\Abstracts\McpPrompt;
-=======
-PHP;
->>>>>>> ae5a1ce5
+PHP;
 
         file_put_contents($this->testPath.'/Resources/TestResource.php', $resourceContent);
 
@@ -258,15 +147,7 @@
 <?php
 namespace App\Mcp\Prompts;
 
-<<<<<<< HEAD
-        // Define test class dynamically
-        if (! class_exists('App\Mcp\Tools\TestTool')) {
-            eval('
-namespace App\Mcp\Tools;
-use JTD\LaravelMCP\Abstracts\McpTool;
-=======
 use JTD\LaravelMCP\Abstracts\McpPrompt;
->>>>>>> ae5a1ce5
 
 class TestPrompt extends McpPrompt
 {
@@ -308,226 +189,79 @@
 <?php
 namespace App\Mcp\Tools;
 
-<<<<<<< HEAD
-class ValidTool extends McpTool
+use JTD\LaravelMCP\Abstracts\McpTool;
+
+abstract class AbstractTool extends McpTool
 {
     protected function handle(array $parameters): mixed
     {
-        return [];
-    }
-}';
-        // Define valid tool class dynamically
-        if (! class_exists('App\Mcp\Tools\ValidTool')) {
-            eval('
+        return 'abstract';
+    }
+}
+PHP;
+
+        file_put_contents($this->testPath.'/Tools/AbstractTool.php', $abstractContent);
+
+        $discovered = $this->discovery->discover([$this->testPath.'/Tools']);
+
+        $this->assertEmpty($discovered['tools']);
+    }
+
+    #[Test]
+    public function it_ignores_interfaces(): void
+    {
+        $interfaceContent = <<<'PHP'
+<?php
 namespace App\Mcp\Tools;
-=======
->>>>>>> ae5a1ce5
-use JTD\LaravelMCP\Abstracts\McpTool;
-
-abstract class AbstractTool extends McpTool
-{
-    protected function handle(array $parameters): mixed
-    {
-        return 'abstract';
-    }
-}
-<<<<<<< HEAD
-');
-        }
-
-        $validToolFile = $toolsDir.'/ValidTool.php';
-        file_put_contents($validToolFile, $validToolContent);
-=======
-PHP;
->>>>>>> ae5a1ce5
-
-        file_put_contents($this->testPath.'/Tools/AbstractTool.php', $abstractContent);
-
-<<<<<<< HEAD
-class InvalidTool
-{
-    // Does not extend McpTool
-}';
-        // Define invalid tool class dynamically
-        if (! class_exists('App\Mcp\Tools\InvalidTool')) {
-            eval('
+
+interface ToolInterface
+{
+    public function execute(): void;
+}
+PHP;
+
+        file_put_contents($this->testPath.'/Tools/ToolInterface.php', $interfaceContent);
+
+        $discovered = $this->discovery->discover([$this->testPath.'/Tools']);
+
+        $this->assertEmpty($discovered['tools']);
+    }
+
+    #[Test]
+    public function it_ignores_traits(): void
+    {
+        $traitContent = <<<'PHP'
+<?php
 namespace App\Mcp\Tools;
 
-class InvalidTool
-{
-    // Does not extend McpTool
-}
-');
-        }
-
-        $invalidToolFile = $toolsDir.'/InvalidTool.php';
-        file_put_contents($invalidToolFile, $invalidToolContent);
-
-        $this->assertTrue($this->discovery->isValidComponent($validToolFile, 'tools'));
-        $this->assertFalse($this->discovery->isValidComponent($invalidToolFile, 'tools'));
-=======
+trait ToolTrait
+{
+    public function helper(): void
+    {
+        // Helper method
+    }
+}
+PHP;
+
+        file_put_contents($this->testPath.'/Tools/ToolTrait.php', $traitContent);
+
         $discovered = $this->discovery->discover([$this->testPath.'/Tools']);
 
         $this->assertEmpty($discovered['tools']);
->>>>>>> ae5a1ce5
-    }
-
-    #[Test]
-    public function it_ignores_interfaces(): void
-    {
-        $interfaceContent = <<<'PHP'
+    }
+
+    #[Test]
+    public function it_extracts_class_name_from_file(): void
+    {
+        $fileContent = <<<'PHP'
 <?php
 namespace App\Mcp\Tools;
 
-interface ToolInterface
-{
-    public function execute(): void;
-}
-PHP;
-
-        file_put_contents($this->testPath.'/Tools/ToolInterface.php', $interfaceContent);
-
-        $discovered = $this->discovery->discover([$this->testPath.'/Tools']);
-
-        $this->assertEmpty($discovered['tools']);
-    }
-
-    #[Test]
-    public function it_ignores_traits(): void
-    {
-<<<<<<< HEAD
-        // Private method
-    }
-}';
-        // Define class dynamically
-        if (! class_exists('App\Mcp\Tools\AdvancedCalculatorTool')) {
-            eval('
-=======
-        $traitContent = <<<'PHP'
-<?php
->>>>>>> ae5a1ce5
-namespace App\Mcp\Tools;
-
-trait ToolTrait
-{
-    public function helper(): void
-    {
-        // Helper method
-    }
-}
-<<<<<<< HEAD
-');
-        }
-
-        $toolFile = $toolsDir.'/AdvancedCalculatorTool.php';
-        file_put_contents($toolFile, $toolContent);
-
-        $metadata = $this->discovery->extractMetadata($toolFile);
-
-        $this->assertArrayHasKey('class', $metadata);
-        $this->assertArrayHasKey('file', $metadata);
-        $this->assertArrayHasKey('namespace', $metadata);
-        $this->assertArrayHasKey('name', $metadata);
-        $this->assertArrayHasKey('description', $metadata);
-        $this->assertArrayHasKey('methods', $metadata);
-        $this->assertArrayHasKey('properties', $metadata);
-        $this->assertArrayHasKey('type', $metadata);
-
-        $this->assertStringContainsString('AdvancedCalculatorTool', $metadata['class']);
-        $this->assertEquals('App\Mcp\Tools', $metadata['namespace']);
-        $this->assertEquals('AdvancedCalculatorTool', $metadata['name']);
-        $this->assertEquals('tool', $metadata['type']);
-        $this->assertStringContainsString('Advanced calculator tool', $metadata['description']);
-        $this->assertContains('execute', $metadata['methods']);
-        $this->assertContains('add', $metadata['methods']);
-        $this->assertNotContains('internalMethod', $metadata['methods']);
-    }
-
-    /**
-     * Test getting class name from file.
-     */
-    public function test_get_class_name_from_file(): void
-    {
-        $testFile = $this->tempDir.'/TestClass.php';
-        $content = '<?php
-namespace App\Test;
-
-class TestClass
+class TestTool
 {
     // Class content
-}';
-        file_put_contents($testFile, $content);
-
-        $className = $this->discovery->getClassFromFile($testFile);
-
-        $this->assertEquals('App\Test\TestClass', $className);
-    }
-
-    /**
-     * Test getting class name from file without namespace.
-     */
-    public function test_get_class_name_from_file_without_namespace(): void
-    {
-        $testFile = $this->tempDir.'/NoNamespaceClass.php';
-        $content = '<?php
-class NoNamespaceClass
-{
-    // Class content
-}';
-        file_put_contents($testFile, $content);
-
-        $className = $this->discovery->getClassFromFile($testFile);
-=======
-PHP;
->>>>>>> ae5a1ce5
-
-        file_put_contents($this->testPath.'/Tools/ToolTrait.php', $traitContent);
-
-        $discovered = $this->discovery->discover([$this->testPath.'/Tools']);
-
-        $this->assertEmpty($discovered['tools']);
-    }
-
-    #[Test]
-    public function it_extracts_class_name_from_file(): void
-    {
-<<<<<<< HEAD
-        // Create actual test classes in temp files for proper testing
-        $toolsDir = $this->tempDir.'/Tools';
-        mkdir($toolsDir, 0755, true);
-
-        $validToolContent = '<?php
-namespace App\Mcp\Tools;
-use JTD\LaravelMCP\Abstracts\McpTool;
-
-class ValidTestTool extends McpTool
-{
-    protected function handle(array $parameters): mixed
-    {
-        return [];
-    }
-}';
-        // Define valid test tool class dynamically
-        if (! class_exists('App\Mcp\Tools\ValidTestTool')) {
-            eval('
-=======
-        $fileContent = <<<'PHP'
-<?php
->>>>>>> ae5a1ce5
-namespace App\Mcp\Tools;
-
-class TestTool
-{
-    // Class content
-}
-<<<<<<< HEAD
-');
-        }
-
-        file_put_contents($toolsDir.'/ValidTestTool.php', $validToolContent);
-=======
-PHP;
->>>>>>> ae5a1ce5
+}
+PHP;
 
         $filePath = $this->testPath.'/Tools/TestTool.php';
         file_put_contents($filePath, $fileContent);
@@ -556,66 +290,13 @@
     #[Test]
     public function it_returns_null_for_file_without_namespace(): void
     {
-<<<<<<< HEAD
-        $toolsDir = $this->tempDir.'/Tools';
-        mkdir($toolsDir, 0755, true);
-
-        $toolContent = '<?php
-namespace App\Mcp\Tools;
-use JTD\LaravelMCP\Abstracts\McpTool;
-
-class TestDiscoveryTool extends McpTool
-{
-    protected string $name = "test_discovery";
-
-    protected function handle(array $parameters): mixed
-    {
-        return [];
-    }
-}';
-        // Define class dynamically
-        if (! class_exists('App\Mcp\Tools\TestDiscoveryTool')) {
-            eval('
-namespace App\Mcp\Tools;
-use JTD\LaravelMCP\Abstracts\McpTool;
-
-class TestDiscoveryTool extends McpTool
-=======
         $fileContent = <<<'PHP'
 <?php
 class TestClass
->>>>>>> ae5a1ce5
 {
     // Class without namespace
 }
-<<<<<<< HEAD
-');
-        }
-
-        file_put_contents($toolsDir.'/TestDiscoveryTool.php', $toolContent);
-
-        // Set up expectations for registry registrations
-        $this->mockToolRegistry->expects($this->once())
-            ->method('register')
-            ->with(
-                $this->stringContains('TestDiscoveryTool'),
-                $this->stringContains('TestDiscoveryTool'),
-                $this->arrayHasKey('type')
-            );
-
-        $this->discovery->discoverComponents([$this->tempDir]);
-    }
-
-    /**
-     * Test file filtering with exclude patterns.
-     */
-    public function test_file_filtering_with_exclude_patterns(): void
-    {
-        $testDir = $this->tempDir.'/filtering';
-        mkdir($testDir, 0755, true);
-=======
-PHP;
->>>>>>> ae5a1ce5
+PHP;
 
         $filePath = $this->testPath.'/test.php';
         file_put_contents($filePath, $fileContent);
@@ -707,68 +388,11 @@
 
         $this->discovery->setConfig($config);
 
-<<<<<<< HEAD
-/**
- * Multi-line description tool.
- * 
- * This tool has a longer description that spans
- * multiple lines and includes details about its functionality.
- * 
- * @param string $arg1 First argument
- * @return array Result array
- */
-class MultilineDescriptionTool extends McpTool
-{
-    protected function handle(array $parameters): mixed
-    {
-        return [];
-    }
-}';
-        // Define class dynamically
-        if (! class_exists('App\Mcp\Tools\MultilineDescriptionTool')) {
-            eval('
-namespace App\Mcp\Tools;
-use JTD\LaravelMCP\Abstracts\McpTool;
-
-/**
- * Multi-line description tool.
- * 
- * This tool has a longer description that spans
- * multiple lines and includes details about its functionality.
- * 
- * @param string $arg1 First argument
- * @return array Result array
- */
-class MultilineDescriptionTool extends McpTool
-{
-    protected function handle(array $parameters): mixed
-    {
-        return [];
-    }
-}
-');
-        }
-
-        $toolFile = $toolsDir.'/MultilineDescriptionTool.php';
-        file_put_contents($toolFile, $toolContent);
-
-        $metadata = $this->discovery->extractMetadata($toolFile);
-
-        // Ensure metadata was extracted
-        $this->assertNotEmpty($metadata, 'Metadata should not be empty');
-        $this->assertArrayHasKey('description', $metadata, 'Metadata should have description key');
-
-        $this->assertStringContainsString('Multi-line description tool', $metadata['description']);
-        $this->assertStringContainsString('This tool has a longer description', $metadata['description']);
-        $this->assertStringNotContainsString('@param', $metadata['description']);
-        $this->assertStringNotContainsString('@return', $metadata['description']);
-=======
         $retrievedConfig = $this->discovery->getConfig();
 
         $this->assertEquals(false, $retrievedConfig['recursive']);
         $this->assertContains('*Tool.php', $retrievedConfig['file_patterns']);
         $this->assertContains('*Test.php', $retrievedConfig['exclude_patterns']);
->>>>>>> ae5a1ce5
     }
 
     #[Test]
